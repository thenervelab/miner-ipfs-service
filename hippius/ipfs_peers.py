import asyncio
import aiohttp
from substrateinterface import SubstrateInterface
from substrateinterface.exceptions import SubstrateRequestException
import logging


class PeersConnector:
    def __init__(
        self,
        ws_url,
        block_interval=20,
        batch_size=10,
        batch_interval=2,
        connect_timeout=10,
    ):
        """
        Initialize the PeersConnector.

        Args:
            ws_url (str): WebSocket URL of the Substrate node
            block_interval (int): Number of blocks between queries
            batch_size (int): Number of peers to process in one batch
            batch_interval (int): Seconds to wait between batches
            connect_timeout (int): Timeout in seconds for connecting to a peer
        """
        self.ws_url = ws_url
        self.block_interval = block_interval
        self.batch_size = batch_size
        self.batch_interval = batch_interval
        self.connect_timeout = connect_timeout
        self.substrate = None
        self.last_processed_block = None
        self.ipfs_api_url = "http://127.0.0.1:5001"

    async def connect(self):
        """Establish connection to the Substrate node with retries."""
        while True:
            try:
                logging.info("Connecting...")
                self.substrate = await asyncio.to_thread(
                    SubstrateInterface, url=self.ws_url
                )
                logging.info(f"Connected to Substrate node at {self.ws_url}")
                return  # Exit the loop on success
            except (
                ConnectionRefusedError,
                SubstrateRequestException,
                BrokenPipeError,
            ) as e:
                logging.info(f"Connection attempt failed: {e}")
                await asyncio.sleep(5)  # Wait 5 seconds before retrying
            except Exception as e:
                logging.info(f"Unexpected error: {e}")
                await asyncio.sleep(5)  # Wait 5 seconds before retrying

    async def query_storage_map(self, block_hash, pallet, storage_function):
        """
        Query a storage map from a pallet at a specific block hash.

        Args:
            block_hash (str): Block hash to query
            pallet (str): Pallet name
            storage_function (str): Storage function name

        Returns:
            list: List of (key, value) tuples with decoded storage data
        """
        try:
            query_result = await asyncio.get_event_loop().run_in_executor(
                None,
                lambda: self.substrate.query_map(
                    module=pallet,
                    storage_function=storage_function,
                    block_hash=block_hash,
                ),
            )
            result = []
            for key, value in query_result:
                key_decoded = key.value  # Vec<u8> as bytes
                value_decoded = value.value  # NodeInfo as dict
                result.append((key_decoded, value_decoded))
            return result
        except SubstrateRequestException as e:
            logging.info(f"Error querying {pallet}.{storage_function}: {e}")
            return []

    async def add_peers(self, session, peer_id):
        """
        Connects to a peer using the local IPFS node API with a timeout.

        Args:
            session (aiohttp.ClientSession): Session for making HTTP requests
            peer_id (str): The peer ID to connect to

        Returns:
            dict: Structured result with status, message, and raw response if applicable
        """
        connect_url = f"{self.ipfs_api_url}/api/v0/swarm/connect"
        params = {"arg": f"/p2p/{peer_id}"}

        try:
            async with session.post(
                connect_url, params=params, timeout=self.connect_timeout
            ) as response:
                result = await response.json()

<<<<<<< HEAD
                # Handle remote-side error (issue with the peer or IPFS network, not the user's setup)
                if "error" in result:
=======
                # Successful connection
                if (
                    isinstance(result, dict)
                    and "Strings" in result
                    and any("success" in s for s in result["Strings"])
                ):
                    return {"success": f"connect {peer_id} success", "result": result}

                # Routing not found error (common in IPFS)
                if (
                    isinstance(result, dict)
                    and "Message" in result
                    and "routing: not found" in result["Message"]
                ):
>>>>>>> fb56d362
                    return {
                        "status": "remote_error",
                        "peer": peer_id,
                        "message": (
                            "We couldn't connect to this peer because of an issue on their end or the IPFS network. "
                            f"→ Details: {result.get('error', 'Unknown issue with the peer')}"
                        ),
                        "raw": result,
                    }

                # Success
                return {
                    "status": "success",
                    "peer": peer_id,
                    "message": "Connected to the peer successfully!",
                    "raw": result,
                }

        except asyncio.TimeoutError:
            # Timeout (peer is not responding)
            return {
                "status": "timeout",
                "peer": peer_id,
                "message": (
                    f"tried to connect to the peer, but it didn't respond within {self.connect_timeout} seconds. "
                    "This usually means the peer is offline or not reachable right now. "
                ),
            }

        except Exception as e:
            # Local issues (network problems on the user's side)
            return {
                "status": "exception",
                "peer": peer_id,
                "message": (
                    "Something went wrong while trying to connect to this peer. "
                    "This might be due to your internet connection being down or unstable. "
                    f"→ Details: {str(e)}"
                ),
            }

    async def process_peers_in_batches(self, peer_ids):
        """
        Process peers in batches with a sleep interval between batches.

        Args:
            peer_ids (list): List of peer IDs to process
        """
        async with aiohttp.ClientSession() as session:
            for i in range(0, len(peer_ids), self.batch_size):
                batch = peer_ids[i : i + self.batch_size]
                logging.info(f"Processing batch of {len(batch)} peers")

                tasks = [self.add_peers(session, peer_id) for peer_id in batch]
                results = await asyncio.gather(*tasks)

                for result in results:
                    status = result.get("status")
                    peer = result.get("peer")
                    message = result.get("message")

                    if status == "success":
                        logging.info(f"[✓] Connected to {peer}: {message}")
                    else:
                        logging.warning(f"[x] Failed to connect to {peer}: {message}")

                if i + self.batch_size < len(peer_ids):
                    logging.info(
                        f"Waiting {self.batch_interval} seconds before next batch"
                    )
                    await asyncio.sleep(self.batch_interval)

    async def process_block(self, block_number, block_hash):
        """
        Process storage items for a given block, collect IPFS node IDs, and add them as peers.

        Args:
            block_number (int): Block number
            block_hash (str): Block hash
        """
        logging.info(f"Processing block {block_number} ({block_hash})")

        # Query ColdkeyNodeRegistration
        coldkey_nodes = await self.query_storage_map(
            block_hash, "Registration", "ColdkeyNodeRegistration"
        )
        logging.info(f"ColdkeyNodeRegistration entries: {len(coldkey_nodes)}")

        # Query NodeRegistration
        node_registrations = await self.query_storage_map(
            block_hash, "Registration", "NodeRegistration"
        )
        logging.info(f"NodeRegistration entries: {len(node_registrations)}")

        # Collect all IPFS node IDs into a set to remove duplicates
        ipfs_node_ids = set()
        for _, node_info in coldkey_nodes + node_registrations:
            if (
                node_info
                and "ipfs_node_id" in node_info
                and node_info["ipfs_node_id"] is not None
            ):
                ipfs_node_id_str = node_info["ipfs_node_id"]
                logging.info(
                    "ipfs_node_id_str: %s", ipfs_node_id_str
                )  # Proper string formatting
                ipfs_node_ids.add(ipfs_node_id_str)

        # logging.info the IPFS node IDs and process them in batches
        if ipfs_node_ids:
            logging.info(f"IPFS Node IDs at block {block_number}:")
            for idx, node_id in enumerate(ipfs_node_ids, 1):
                logging.info(f"{idx}. {node_id}")
            await self.process_peers_in_batches(list(ipfs_node_ids))
        else:
            logging.info("No IPFS Node IDs found")

    async def run(self):
        """Main loop to monitor blocks and query storage at intervals."""
        await self.connect()

        while True:
            try:
                # Get current block
                current_block = self.substrate.get_block()
                current_block_number = current_block["header"]["number"]
                current_block_hash = self.substrate.get_block_hash(current_block_number)
                logging.info(
                    "current_block_hash: %s", current_block_hash
                )  # Proper string formatting
                # Initialize last_processed_block to the nearest previous interval
                if self.last_processed_block is None:
                    self.last_processed_block = current_block_number - (
                        current_block_number % self.block_interval
                    )

                # Check if it's time to process a new block
                if (
                    current_block_number
                    >= self.last_processed_block + self.block_interval
                ):
                    target_block = self.last_processed_block + self.block_interval
                    target_block_hash = self.substrate.get_block_hash(target_block)

                    if target_block_hash:
                        logging.info("processing block....")
                        await self.process_block(target_block, target_block_hash)
                        self.last_processed_block = target_block
                    else:
                        logging.info(f"Could not get hash for block {target_block}")

                await asyncio.sleep(6)  # Wait approximately one block time (6 seconds)

            except BrokenPipeError as e:
                logging.info(
                    f"Broken pipe error in PeersConnector run: {e}. Reconnecting..."
                )
                await self.connect()  # Reconnect to the Substrate node
            except Exception as e:
                logging.info(f"Error in main loop: {e}")
                await asyncio.sleep(10)  # Wait before retrying


async def main():
    """Entry point for the application."""
    ws_url = "ws://127.0.0.1:9944"
    peer_connector = PeersConnector(
        ws_url, block_interval=20, batch_size=10, batch_interval=2, connect_timeout=10
    )
    await peer_connector.run()


if __name__ == "__main__":
    asyncio.run(main())<|MERGE_RESOLUTION|>--- conflicted
+++ resolved
@@ -98,32 +98,15 @@
         """
         connect_url = f"{self.ipfs_api_url}/api/v0/swarm/connect"
         params = {"arg": f"/p2p/{peer_id}"}
-
+        
         try:
             async with session.post(
                 connect_url, params=params, timeout=self.connect_timeout
             ) as response:
                 result = await response.json()
 
-<<<<<<< HEAD
                 # Handle remote-side error (issue with the peer or IPFS network, not the user's setup)
                 if "error" in result:
-=======
-                # Successful connection
-                if (
-                    isinstance(result, dict)
-                    and "Strings" in result
-                    and any("success" in s for s in result["Strings"])
-                ):
-                    return {"success": f"connect {peer_id} success", "result": result}
-
-                # Routing not found error (common in IPFS)
-                if (
-                    isinstance(result, dict)
-                    and "Message" in result
-                    and "routing: not found" in result["Message"]
-                ):
->>>>>>> fb56d362
                     return {
                         "status": "remote_error",
                         "peer": peer_id,
